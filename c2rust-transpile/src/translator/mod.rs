--- conflicted
+++ resolved
@@ -290,21 +290,15 @@
     }
 }
 
-<<<<<<< HEAD
 pub fn translate(ast_context: TypedAstContext, tcfg: &TranspilerConfig, main_file: PathBuf) -> String {
-=======
-pub fn translate(ast_context: TypedAstContext, tcfg: &TranspilerConfig) -> String {
-
-    let mut t = Translation::new(ast_context, tcfg);
+
+    let mut t = Translation::new(ast_context, tcfg, main_file);
     let ctx = ExprContext {
         used: true,
         is_static: false,
         decay_ref: DecayRef::Default,
         va_decl: None,
     };
->>>>>>> dc807a41
-
-    let mut t = Translation::new(ast_context, tcfg, main_file);
 
     if t.tcfg.reorganize_definitions {
         t.features.borrow_mut().insert("custom_attribute");
