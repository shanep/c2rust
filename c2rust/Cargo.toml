--- conflicted
+++ resolved
@@ -13,16 +13,12 @@
 clap = {version = "~2.32.0", features = ["yaml"]}
 log = "0.4.0"
 env_logger = "0.6.0"
-<<<<<<< HEAD
 tempfile = "3"
 cargo = "0.32.0"
 toml_edit = "0.1.3"
 regex = "1.1"
 c2rust-analysis-rt = { path = "../analysis/runtime" }
-=======
-regex = "1"
 shlex = "0.1.1"
->>>>>>> c26668b7
 c2rust-transpile = { version = "0.9.0", path = "../c2rust-transpile" }
 c2rust-refactor = { version = "0.9.0", path = "../c2rust-refactor" }
 
