--- conflicted
+++ resolved
@@ -7,22 +7,6 @@
 pub use handlers::*;
 use runtime::{global_runtime::RUNTIME, skip::notify_if_events_were_skipped_before_main};
 
-<<<<<<< HEAD
-pub use self::mir_loc::{DefPathHash, Metadata, MirLoc, MirLocId, MirPlace, MirProjection};
-
-pub use self::handlers::*;
-=======
-/// List of functions we want hooked for the lifetime analyis runtime.
-pub const HOOK_FUNCTIONS: &[&str] = &[
-    "malloc",
-    "free",
-    "calloc",
-    "realloc",
-    "reallocarray",
-    "offset",
-];
->>>>>>> 119f7b99
-
 pub fn initialize() {
     notify_if_events_were_skipped_before_main();
     RUNTIME.init();
